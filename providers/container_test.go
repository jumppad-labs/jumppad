--- conflicted
+++ resolved
@@ -26,8 +26,6 @@
 	assert.NoError(t, err)
 
 	md.AssertCalled(t, "ContainerCreate", mock.Anything, mock.Anything, mock.Anything, mock.Anything, mock.Anything)
-<<<<<<< HEAD
-=======
 
 	params := md.Calls[0].Arguments
 
@@ -44,5 +42,4 @@
 
 	name := params[4].(*string)
 	assert.Equal(t, "testcontainer", name)
->>>>>>> bcf38d5b
 }