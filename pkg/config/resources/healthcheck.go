--- conflicted
+++ resolved
@@ -6,31 +6,18 @@
 	// Timeout expressed as a go duration i.e 10s
 	Timeout string `hcl:"timeout" json:"timeout"`
 
-<<<<<<< HEAD
 	HTTP []HealthCheckHTTP `hcl:"http,block" json:"http,omitempty"`
 	TCP  []HealthCheckTCP  `hcl:"tcp,block" json:"tcp,omitempty"`
 	Exec []HealthCheckExec `hcl:"exec,block" json:"exec,omitempty"`
-=======
-	HTTP *HealthCheckHTTP `hcl:"http,block" json:"http,omitempty"`
-	TCP  *HealthCheckTCP  `hcl:"tcp,block" json:"tcp,omitempty"`
-	Exec *HealthCheckExec `hcl:"exec,block" json:"exec,omitempty"`
->>>>>>> 5db8115e
 }
 
 // HealthCheckHTTP defines a HTTP based health check
 type HealthCheckHTTP struct {
-<<<<<<< HEAD
 	Address      string              `hcl:"address" json:"address,omitempty"`                      // HTTP endpoint to check
 	Method       string              `hcl:"method,optional" json:"method,omitempty"`               // HTTP method to use, default GET
 	Body         string              `hcl:"body,optional" json:"body,omitempty"`                   // Payload to send with check
 	Headers      map[string][]string `hcl:"headers,optional" json:"headers,omitempty"`             // HTTP headers to send with request
 	SuccessCodes []int               `hcl:"success_codes,optional" json:"success_codes,omitempty"` // HTTP status codes that signal the health of the endpoint, default 200
-=======
-	// address = "http://consul-consul:8500/v1/leader" // can the http endpoint be reached
-	Address string `hcl:"address" json:"address,omitempty"`
-	// success_codes  = [200,429] // https status codes that signal the health of the endpoint
-	SuccessCodes []int `hcl:"success_codes" json:"success_codes,omitempty"`
->>>>>>> 5db8115e
 }
 
 type HealthCheckTCP struct {
@@ -44,11 +31,9 @@
 	// Script specified as a string to execute, the script can be a bash or a sh script
 	// scripts are copied to the container /tmp directory, marked as executable and run
 	Script string `hcl:"script,optional" json:"script,omitempty"`
-<<<<<<< HEAD
 	// ExitCode to mark a successful check, default 0
 	ExitCode int `hcl:"exit_code,optional" json:"exit_code,omitempty"`
-=======
->>>>>>> 5db8115e
+
 }
 
 type HealthCheckKubernetes struct {
