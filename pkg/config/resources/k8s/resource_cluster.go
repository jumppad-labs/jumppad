--- conflicted
+++ resolved
@@ -35,6 +35,7 @@
 For more information on the image cache see the `container_registry` resource.
 
 @include container.Image
+@include container.Resources
 @include container.NetworkAttachment
 @include container.Port
 @include container.PortRange
@@ -157,7 +158,6 @@
 	*/
 	types.ResourceBase `hcl:",remain"`
 
-<<<<<<< HEAD
 	/*
 		Network attaches the container to an existing network defined in a separate stanza.
 		This block can be specified multiple times to attach the container to multiple networks.
@@ -180,18 +180,10 @@
 		  name = "example/kubernetes:latest"
 		}
 		```
-=======
-	Networks []container.NetworkAttachment `hcl:"network,block" json:"networks,omitempty"` // Attach to the correct network // only when Image is specified
-
-	Image   *container.Image   `hcl:"image,block" json:"images,omitempty"` // optional image to use when creating the cluster
-	Nodes   int                `hcl:"nodes,optional" json:"nodes,omitempty"`
-	Volumes []container.Volume `hcl:"volume,block" json:"volumes,omitempty"` // volumes to attach to the cluster
-
-	// Images that will be copied from the local docker cache to the cluster
-	CopyImages []container.Image `hcl:"copy_image,block" json:"copy_images,omitempty"`
-
-	Ports      []container.Port      `hcl:"port,block" json:"ports,omitempty"`             // ports to expose
-	PortRanges []container.PortRange `hcl:"port_range,block" json:"port_ranges,omitempty"` // range of ports to expose
+
+		@type Image
+	*/
+	Image *container.Image `hcl:"image,block" json:"images,omitempty"`
 
 	/*
 		Define resource constraints for the cluster
@@ -202,13 +194,11 @@
 			memory = 1024
 		}
 		```
+
+		@type Resources
 	*/
 	Resources *container.Resources `hcl:"resources,block" json:"resources,omitempty"`
->>>>>>> 6d64ed4a
-
-		@type Image
-	*/
-	Image *container.Image `hcl:"image,block" json:"images,omitempty"`
+
 	/*
 		The number of nodes to create in the cluster.
 
