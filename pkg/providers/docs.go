package providers

import (
	"encoding/json"
	"fmt"
	"os"
	"path/filepath"

	hclog "github.com/hashicorp/go-hclog"
	"github.com/jumppad-labs/hclconfig/types"
	"github.com/jumppad-labs/jumppad/pkg/clients"
	"github.com/jumppad-labs/jumppad/pkg/config/resources"
	"github.com/jumppad-labs/jumppad/pkg/utils"
)

const docsImageName = "ghcr.io/jumppad-labs/docs"
const docsVersion = "v0.0.3"

type DocsConfig struct {
	DefaultPath string `json:"defaultPath"`
}

// Docs defines a provider for creating documentation containers
type Docs struct {
	config *resources.Docs
	client clients.ContainerTasks
	log    hclog.Logger
}

// NewDocs creates a new Docs provider
func NewDocs(c *resources.Docs, cc clients.ContainerTasks, l hclog.Logger) *Docs {
	return &Docs{c, cc, l}
}

// Create a new documentation container
func (i *Docs) Create() error {
	i.log.Info("Creating Documentation", "ref", i.config.Name)

	// create the documentation container
	err := i.createDocsContainer()
	if err != nil {
		return err
	}

	return nil
}

// Destroy the documentation container
func (i *Docs) Destroy() error {
	i.log.Info("Destroy Documentation", "ref", i.config.Name)

	// remove the docs
	ids, err := i.client.FindContainerIDs(i.config.FQRN)
	if err != nil {
		return err
	}

	for _, id := range ids {
		err := i.client.RemoveContainer(id, true)
		if err != nil {
			return err
		}
	}

	return nil
}

// Lookup the ID of the documentation container
func (i *Docs) Lookup() ([]string, error) {
	/*
		cc := &config.Container{
			Name:       i.config.Name,
			NetworkRef: i.config.WANRef,
		}

		p := NewContainer(cc, i.client, i.log.With("parent_ref", i.config.Name))
	*/

	return []string{}, nil
}

func (d *Docs) Refresh() error {
	d.log.Info("Refresh Docs", "ref", d.config.Name)

	configPath := utils.GetLibraryFolder("config", 0775)
	checksPath := utils.GetLibraryFolder("checks", 0775)

	indices := []resources.IndexBook{}
	docsConfig := DocsConfig{}

	for index, book := range d.config.Content {
		br, err := d.config.ParentConfig.FindResource(book)
		if err != nil {
			return err
		}

		b := br.(*resources.Book)

		if index == 0 {
			if len(b.Index.Chapters) > 0 {
				if len(b.Index.Chapters[0].Pages) > 0 {
					docsConfig.DefaultPath = b.Index.Chapters[0].Pages[0].URI
				}
			}
		}

		indices = append(indices, b.Index)
	}

	docsConfigPath := filepath.Join(configPath, "jumppad.config.js")
	err := d.writeConfig(docsConfigPath, &docsConfig)
	if err != nil {
		return err
	}

	navigationPath := filepath.Join(configPath, "navigation.jsx")
	err = d.writeNavigation(navigationPath, indices)
	if err != nil {
		return err
	}

	progressPath := filepath.Join(configPath, "progress.jsx")
	err = d.writeProgress(progressPath)
	if err != nil {
		return err
	}

	err = d.writeChecks(checksPath)
	if err != nil {
		return err
	}

	return nil
}

func (d *Docs) createDocsContainer() error {
	// create the container config
	cc := &resources.Container{
		ResourceMetadata: types.ResourceMetadata{
			Name:   d.config.Name,
			Type:   d.config.Type,
			Module: d.config.Module,
		},
	}
	cc.ParentConfig = d.config.Metadata().ParentConfig

	cc.Networks = d.config.Networks

	cc.Image = &resources.Image{Name: fmt.Sprintf("%s:%s", docsImageName, docsVersion)}

	// if image is set override defaults
	if d.config.Image != nil {
		cc.Image = d.config.Image
	}

	// pull the docker image
	err := d.client.PullImage(*cc.Image, false)
	if err != nil {
		return err
	}

	cc.Volumes = []resources.Volume{}

	// add the ports
	cc.Ports = []resources.Port{
		{
			Local:  "80",
			Remote: "80",
			Host:   fmt.Sprintf("%d", d.config.Port),
		},
	}

	// add the environment variables for the
	// ip and port of the terminal server
	localIP, _ := utils.GetLocalIPAndHostname()
	cc.Environment = map[string]string{
		"TERMINAL_SERVER_IP":   localIP,
		"TERMINAL_SERVER_PORT": "30003",
	}

	configPath := utils.GetLibraryFolder("config", 0775)
	contentPath := utils.GetLibraryFolder("content", 0775)
	checksPath := utils.GetLibraryFolder("checks", 0775)

	indices := []resources.IndexBook{}
	docsConfig := DocsConfig{}

	for index, book := range d.config.Content {
		br, err := d.config.ParentConfig.FindResource(book)
		if err != nil {
			return err
		}

		b := br.(*resources.Book)

		bookPath := filepath.Join(contentPath, b.Name)
		destinationPath := filepath.Join("/content", b.Name)
		cc.Volumes = append(
			cc.Volumes,
			resources.Volume{
				Source:      bookPath,
				Destination: destinationPath,
			},
		)

		if index == 0 {
			if len(b.Index.Chapters) > 0 {
				if len(b.Index.Chapters[0].Pages) > 0 {
					docsConfig.DefaultPath = b.Index.Chapters[0].Pages[0].URI
				}
			}
		}

		indices = append(indices, b.Index)
	}

	docsConfigPath := filepath.Join(configPath, "jumppad.config.js")
	d.writeConfig(docsConfigPath, &docsConfig)

	docsConfigDestination := filepath.Join("/jumppad", "jumppad.config.mjs")
	cc.Volumes = append(
		cc.Volumes,
		resources.Volume{
			Source:      docsConfigPath,
			Destination: docsConfigDestination,
		},
	)

	navigationPath := filepath.Join(configPath, "navigation.jsx")
	err = d.writeNavigation(navigationPath, indices)
	if err != nil {
		return err
	}

	navigationDestination := filepath.Join("/config", "navigation.jsx")
	cc.Volumes = append(
		cc.Volumes,
		resources.Volume{
			Source:      navigationPath,
			Destination: navigationDestination,
		},
	)

	progressPath := filepath.Join(configPath, "progress.jsx")
	err = d.writeProgress(progressPath)
	if err != nil {
		return err
	}

	progressDestination := filepath.Join("/config", "progress.jsx")
	cc.Volumes = append(
		cc.Volumes,
		resources.Volume{
			Source:      progressPath,
			Destination: progressDestination,
		},
	)

	err = d.writeChecks(checksPath)
	if err != nil {
		return err
	}

	// set the FQDN
<<<<<<< HEAD
	fqdn := utils.FQDN(d.config.Name, d.config.Module, d.config.Type)
	d.config.FQRN = fqdn
=======
	fqdn := utils.FQDN(i.config.Name, i.config.Module, i.config.Type)
	i.config.FQRN = fqdn
>>>>>>> 5db8115e

	_, err = d.client.CreateContainer(cc)
	return err
}

func (i *Docs) writeConfig(configPath string, config *DocsConfig) error {
	configJSON, err := json.MarshalIndent(config, "", " ")
	if err != nil {
		return err
	}

	configJS := fmt.Sprintf("export const jumppad = %s", configJSON)
	err = os.WriteFile(configPath, []byte(configJS), 0755)
	if err != nil {
		return fmt.Errorf("Unable to write config to disk at %s", configPath)
	}

	return nil
}

func (i *Docs) writeNavigation(navigationPath string, indices []resources.IndexBook) error {
	navigationJSON, err := json.MarshalIndent(indices, "", " ")
	if err != nil {
		return err
	}

	navigationJSX := fmt.Sprintf("export const navigation = %s", navigationJSON)
	err = os.WriteFile(navigationPath, []byte(navigationJSX), 0755)
	if err != nil {
		return fmt.Errorf("Unable to write navigation to disk at %s", navigationPath)
	}

	return nil
}

// Add optional task progress
func (i *Docs) writeProgress(progressPath string) error {
	tasks, _ := i.config.ParentConfig.FindResourcesByType(resources.TypeTask)

	progress := []resources.Progress{}
	for _, tr := range tasks {
		task := tr.(*resources.Task)
		progress = append(progress, task.Progress)
	}

	progressJSON, err := json.MarshalIndent(progress, "", " ")
	if err != nil {
		return err
	}

	progressJSX := fmt.Sprintf("export const progress = %s", progressJSON)
	err = os.WriteFile(progressPath, []byte(progressJSX), 0755)
	if err != nil {
		return fmt.Errorf("Unable to write progress to disk at %s", progressPath)
	}

	return nil
}

func (i *Docs) writeChecks(checksPath string) error {
	tasks, _ := i.config.ParentConfig.FindResourcesByType(resources.TypeTask)

	checks := []resources.Validation{}
	for _, tr := range tasks {
		task := tr.(*resources.Task)
		checks = append(checks, task.Validation)
	}

	checksJSON, err := json.MarshalIndent(checks, "", " ")
	if err != nil {
		return err
	}

	checksDestination := filepath.Join(checksPath, "checks.json")
	err = os.WriteFile(checksDestination, []byte(checksJSON), 0755)
	if err != nil {
		return fmt.Errorf("Unable to write checks configuration to disk at %s", checksDestination)
	}

	return nil
}<|MERGE_RESOLUTION|>--- conflicted
+++ resolved
@@ -262,13 +262,8 @@
 	}
 
 	// set the FQDN
-<<<<<<< HEAD
 	fqdn := utils.FQDN(d.config.Name, d.config.Module, d.config.Type)
 	d.config.FQRN = fqdn
-=======
-	fqdn := utils.FQDN(i.config.Name, i.config.Module, i.config.Type)
-	i.config.FQRN = fqdn
->>>>>>> 5db8115e
 
 	_, err = d.client.CreateContainer(cc)
 	return err
