package utils

import (
	"io/ioutil"
	"os"
	"path/filepath"
	"testing"

	"github.com/gosuri/uitable/util/strutil"
	"github.com/stretchr/testify/assert"
)

func TestArgIsLocalRelativeFolder(t *testing.T) {
	is := IsLocalFolder("./")

	assert.True(t, is)
}

func TestArgIsLocalAbsFolder(t *testing.T) {
	is := IsLocalFolder("/tmp")

	assert.True(t, is)
}

func TestArgIsFolderNotExists(t *testing.T) {
	is := IsLocalFolder("/dfdfdf")

	assert.False(t, is)
}

func TestArgIsNotFolder(t *testing.T) {
	is := IsLocalFolder("github.com/")

	assert.False(t, is)
}

func TestArgIsBlueprintFolder(t *testing.T) {
	dir, err := GetBlueprintFolder("github.com/org/repo//folder")

	assert.NoError(t, err)
	assert.Equal(t, "folder", dir)
}

func TestArgIsNotBlueprintFolder(t *testing.T) {
	_, err := GetBlueprintFolder("github.com/org/repo/folder")

	assert.Error(t, err)
}

func TestValidatesNameCorrectly(t *testing.T) {
	ok, err := ValidateName("abc-sdf")
	assert.NoError(t, err)
	assert.True(t, ok)
}

func TestValidatesNameAndReturnsErrorWhenInvalid(t *testing.T) {
	ok, err := ValidateName("*$-abcd")
	assert.Error(t, err)
	assert.False(t, ok)
}

func TestValidatesNameAndReturnsErrorWhenTooLong(t *testing.T) {
	dn := strutil.PadLeft("a", 129, 'a')

	ok, err := ValidateName(dn)

	assert.Error(t, err)
	assert.False(t, ok)
}

func TestFQDNReturnsCorrectValue(t *testing.T) {
	fq := FQDN("test", "type")
	assert.Equal(t, "test.type.shipyard.run", fq)
}

func TestFQDNReplacesInvalidChars(t *testing.T) {
	fq := FQDN("tes&t", "type")
	assert.Equal(t, "tes-t.type.shipyard.run", fq)
}

func TestFQDNVolumeReturnsCorrectValue(t *testing.T) {
	fq := FQDNVolumeName("test")
	assert.Equal(t, "test.volume.shipyard.run", fq)
}

func TestHomeReturnsCorrectValue(t *testing.T) {
	h := HomeFolder()
	assert.Equal(t, os.Getenv("HOME"), h)
}

func TestStateReturnsCorrectValue(t *testing.T) {
	h := StateDir()
	assert.Equal(t, filepath.Join(os.Getenv("HOME"), ".shipyard/state"), h)
}

func TestStatePathReturnsCorrectValue(t *testing.T) {
	h := StatePath()
	assert.Equal(t, filepath.Join(os.Getenv("HOME"), ".shipyard/state/state.json"), h)
}

func TestCreateKubeConfigPathReturnsCorrectValues(t *testing.T) {
	home := os.Getenv("HOME")
	tmp, _ := ioutil.TempDir("", "")
	os.Setenv("HOME", tmp)
	defer os.Setenv("HOME", home)

	d, f, dp := CreateKubeConfigPath("testing")

	assert.Equal(t, filepath.Join(tmp, ".shipyard", "config", "testing"), d)
	assert.Equal(t, filepath.Join(tmp, ".shipyard", "config", "testing", "kubeconfig.yaml"), f)
	assert.Equal(t, filepath.Join(tmp, ".shipyard", "config", "testing", "kubeconfig-docker.yaml"), dp)

	// check creates folder
	s, err := os.Stat(d)
	assert.NoError(t, err)
	assert.True(t, s.IsDir())
}

func TestCreateClusterConfigPathReturnsCorrectValues(t *testing.T) {
	home := os.Getenv("HOME")
	tmp, _ := ioutil.TempDir("", "")
	os.Setenv("HOME", tmp)
	defer os.Setenv("HOME", home)

	d, f := CreateClusterConfigPath("testing")

	assert.Equal(t, filepath.Join(tmp, ".shipyard", "config", "testing"), d)
	assert.Equal(t, filepath.Join(tmp, ".shipyard", "config", "testing", "config.json"), f)

	// check creates folder
	s, err := os.Stat(d)
	assert.NoError(t, err)
	assert.True(t, s.IsDir())
}

func TestShipyardTempReturnsPath(t *testing.T) {
	home := os.Getenv("HOME")
	tmp, _ := ioutil.TempDir("", "")
	os.Setenv("HOME", tmp)

	t.Cleanup(func() {
		os.Setenv("HOME", home)
		os.RemoveAll(tmp)
	})

	st := ShipyardTemp()

	assert.Equal(t, filepath.Join(tmp, ".shipyard", "/tmp"), st)

	s, err := os.Stat(st)
	assert.NoError(t, err)
	assert.True(t, s.IsDir())
}

func TestShipyardDataReturnsPath(t *testing.T) {
	home := os.Getenv("HOME")
	tmp, _ := ioutil.TempDir("", "")
	os.Setenv("HOME", tmp)

	t.Cleanup(func() {
		os.Setenv("HOME", home)
		os.RemoveAll(tmp)
	})

	d := GetDataFolder("test")

	assert.Equal(t, filepath.Join(tmp, ".shipyard", "/data", "/test"), d)

	s, err := os.Stat(d)
	assert.NoError(t, err)
	assert.True(t, s.IsDir())
}

func TestShipyardHelmReturnsPath(t *testing.T) {
	h := GetHelmLocalFolder("test")

	assert.Equal(t, filepath.Join(os.Getenv("HOME"), ".shipyard", "/helm_charts", "/test"), h)
}

func TestShipyardReleasesReturnsPath(t *testing.T) {
	r := GetReleasesFolder()

	assert.Equal(t, filepath.Join(os.Getenv("HOME"), ".shipyard", "/releases"), r)
}

func TestIsHCLFile(t *testing.T) {
	tests := []struct {
		name string
		path string
		want bool
	}{
		// TODO: Add test cases.
		{
			"False when directory not exist",
			"/tmpsfsfsd",
			false,
		}, {
			"False when directory",
			"/tmp",
			false,
		}, {
			"True when .hcl file",
			"../../examples/single_k3s_cluster/k8s.hcl",
			true,
		}, {
			"False when other file",
			"../../examples/single_k3s_cluster/helm/consul-values.yaml",
			false,
		},
	}
	for _, tt := range tests {
		t.Run(tt.name, func(t *testing.T) {
			if got := IsHCLFile(tt.path); got != tt.want {
				t.Errorf("IsHCLFile() = %v, want %v", got, tt.want)
			}
		})
	}
}

func TestBlueprintLocalFolder(t *testing.T) {
	dst := GetBlueprintLocalFolder("github.com/shipyard-run/blueprints//vault-k8s")

	assert.Equal(t, ShipyardHome()+"/blueprints/github.com/shipyard-run/blueprints/vault-k8s", dst)
}

func TestDockerHostWithDefaultReturnsCorrectValue(t *testing.T) {
	ds := GetDockerHost()
	assert.Equal(t, "/var/run/docker.sock", ds)
}

<<<<<<< HEAD
func TestGetShipyardBinaryPathReturnsGoRunWhenTesting(t *testing.T) {
	os.Setenv("GO_ENV", "testing")

	t.Cleanup(func() {
		os.Unsetenv("GO_ENV")
	})

	sbp := GetShipyardBinaryPath()

	assert.Contains(t, sbp, "main.go")
}

func TestGetShipyardBinaryPathReturnsShipyardBinaryWhenNoTesting(t *testing.T) {
	sbp := GetShipyardBinaryPath()

	assert.Contains(t, sbp, "go-build")
=======
func TestDockerHostWithEnvReturnsCorrectValue(t *testing.T) {
  dh := os.Getenv("DOCKER_HOST")
  os.Setenv("DOCKER_HOST", "tcp://abc.123")
  t.Cleanup(func() { os.Setenv("DOCKER_HOST", dh) })

	ds := GetDockerHost()

  assert.Equal(t, "tcp://abc.123", ds)
}

func TestDockerIPWithDefaultReturnsCorrectValue(t *testing.T) {
	ds := GetDockerIP()
	assert.Equal(t, "localhost", ds)
}

func TestDockerIPWithEnvReturnsCorrectValue(t *testing.T) {
  dh := os.Getenv("DOCKER_HOST")
  os.Setenv("DOCKER_HOST", "tcp://apple.shipyard.run:2342")
  t.Cleanup(func() { os.Setenv("DOCKER_HOST", dh) })

	ds := GetDockerIP()

  assert.Equal(t, "apple.shipyard.run", ds)
>>>>>>> 1d1a5d98
}<|MERGE_RESOLUTION|>--- conflicted
+++ resolved
@@ -228,7 +228,6 @@
 	assert.Equal(t, "/var/run/docker.sock", ds)
 }
 
-<<<<<<< HEAD
 func TestGetShipyardBinaryPathReturnsGoRunWhenTesting(t *testing.T) {
 	os.Setenv("GO_ENV", "testing")
 
@@ -245,29 +244,4 @@
 	sbp := GetShipyardBinaryPath()
 
 	assert.Contains(t, sbp, "go-build")
-=======
-func TestDockerHostWithEnvReturnsCorrectValue(t *testing.T) {
-  dh := os.Getenv("DOCKER_HOST")
-  os.Setenv("DOCKER_HOST", "tcp://abc.123")
-  t.Cleanup(func() { os.Setenv("DOCKER_HOST", dh) })
-
-	ds := GetDockerHost()
-
-  assert.Equal(t, "tcp://abc.123", ds)
-}
-
-func TestDockerIPWithDefaultReturnsCorrectValue(t *testing.T) {
-	ds := GetDockerIP()
-	assert.Equal(t, "localhost", ds)
-}
-
-func TestDockerIPWithEnvReturnsCorrectValue(t *testing.T) {
-  dh := os.Getenv("DOCKER_HOST")
-  os.Setenv("DOCKER_HOST", "tcp://apple.shipyard.run:2342")
-  t.Cleanup(func() { os.Setenv("DOCKER_HOST", dh) })
-
-	ds := GetDockerIP()
-
-  assert.Equal(t, "apple.shipyard.run", ds)
->>>>>>> 1d1a5d98
 }