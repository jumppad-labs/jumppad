package jumppad

import (

	// "fmt"

	"context"
	"errors"
	"fmt"
	"log"
	"os"
	"path/filepath"

	"github.com/jumppad-labs/hclconfig"
	hclerrors "github.com/jumppad-labs/hclconfig/errors"
	"github.com/jumppad-labs/hclconfig/resources"
	"github.com/jumppad-labs/hclconfig/types"
	"github.com/jumppad-labs/jumppad/pkg/clients/logger"
	"github.com/jumppad-labs/jumppad/pkg/config"
	"github.com/jumppad-labs/jumppad/pkg/config/resources/cache"
	"github.com/jumppad-labs/jumppad/pkg/config/resources/container"
	"github.com/jumppad-labs/jumppad/pkg/config/resources/network"
	"github.com/jumppad-labs/jumppad/pkg/jumppad/constants"
	"github.com/jumppad-labs/jumppad/pkg/utils"
)

// Clients contains clients which are responsible for creating and destroying resources

// Engine defines an interface for the Jumppad engine
//
//go:generate mockery --name Engine --filename engine.go
type Engine interface {
	Apply(context.Context, string) (*hclconfig.Config, error)

	// ApplyWithVariables applies a configuration file or directory containing
	// configuration. Optionally the user can provide a map of variables which the configuration
	// uses and / or a file containing variables.
	ApplyWithVariables(ctx context.Context, path string, variables map[string]string, variablesFile string) (*hclconfig.Config, error)
	ParseConfig(string) (*hclconfig.Config, error)
	ParseConfigWithVariables(string, map[string]string, string) (*hclconfig.Config, error)
	Destroy(ctx context.Context, force bool) error
	Config() *hclconfig.Config
	Diff(path string, variables map[string]string, variablesFile string) (new []types.Resource, changed []types.Resource, removed []types.Resource, cfg *hclconfig.Config, err error)
	Events() (<-chan Event, error)
}

type Event struct {
	Resource types.Resource
	Status   constants.LifecycleEvent
}

// EngineImpl is responsible for creating and destroying resources
type EngineImpl struct {
	providers config.Providers
	log       logger.Logger
	config    *hclconfig.Config
	ctx       context.Context
	force     bool
	events    chan Event
}

// New creates a new Jumppad engine
func New(p config.Providers, l logger.Logger) (Engine, error) {
	e := &EngineImpl{}
	e.log = l
	e.providers = p

	// Set the standard writer to our logger as the DAG uses the standard library log.
	log.SetOutput(l.StandardWriter())

	return e, nil
}

// Config returns the parsed config
func (e *EngineImpl) Config() *hclconfig.Config {
	return e.config
}

// ParseConfig parses the given Jumppad files and creating the resource types but does
// not apply or destroy the resources.
// This function can be used to check the validity of a configuration without making changes
func (e *EngineImpl) ParseConfig(path string) (*hclconfig.Config, error) {
	return e.ParseConfigWithVariables(path, nil, "")
}

// ParseConfigWithVariables parses the given Jumppad files and creating the resource types but does
// not apply or destroy the resources.
// This function can be used to check the validity of a configuration without making changes
func (e *EngineImpl) ParseConfigWithVariables(path string, vars map[string]string, variablesFile string) (*hclconfig.Config, error) {
	// abs paths
	var err error
	path, err = filepath.Abs(path)
	if err != nil {
		return nil, err
	}

	e.log.Debug("Parsing configuration", "path", path)

	if variablesFile != "" {
		variablesFile, err = filepath.Abs(variablesFile)
		if err != nil {
			return nil, err
		}
	}

	e.config = hclconfig.NewConfig()

	err = e.readAndProcessConfig(path, vars, variablesFile, func(r types.Resource) error {
		e.config.AppendResource(r)
		e.emitLifecycleEvent(Event{
			Resource: r,
			Status:   constants.LifecycleEventParsed,
		})
		return nil
	})

	return e.config, err
}

// Diff compares the current configuration with the state and returns the resources that are new, changed or removed
func (e *EngineImpl) Diff(path string, variables map[string]string, variablesFile string) (
	[]types.Resource, []types.Resource, []types.Resource, *hclconfig.Config, error) {

	var new []types.Resource
	var changed []types.Resource
	var removed []types.Resource

	// load the stack
	past, _ := config.LoadState()

	// Parse the config to check it is valid
	res, parseErr := e.ParseConfigWithVariables(path, variables, variablesFile)

	if parseErr != nil {
		// cast the error to a config error
		ce := parseErr.(*hclerrors.ConfigError)

		// if we have parser errors return them
		// if not it is possible to get process errors at this point as the
		// callbacks have not been called for the providers, any referenced
		// resources will not be found, it is ok to ignore these errors
		if ce.ContainsErrors() {
			fmt.Println("Error parsing config", parseErr)
			return nil, nil, nil, nil, parseErr
		}
	}

	unchanged := []types.Resource{}

	for _, r := range res.Resources {
		// does the resource exist
		cr, err := past.FindResource(r.Metadata().ID)

		// check if the resource has been found
		if err != nil {
			// resource does not exist
			new = append(new, r)
			continue
		}

		// check if the hcl resource text has changed
		if cr.Metadata().Checksum.Parsed != r.Metadata().Checksum.Parsed {
			// resource has changes rebuild
			changed = append(changed, r)
			continue
		}

		unchanged = append(unchanged, r)
	}

	// check if there are resources in the state that are no longer
	// in the config
	for _, r := range past.Resources {
		// if this is the image cache continue as this is always added
		if r.Metadata().Type == cache.TypeImageCache {
			continue
		}

		// if this is the default network continue as this is always added
		if r.Metadata().Type == network.TypeNetwork && r.Metadata().ID == network.DefaultNetworkID {
			continue
		}

		found := false
		for _, r2 := range res.Resources {
			if r.Metadata().ID == r2.Metadata().ID {
				found = true
				break
			}
		}

		if !found {
			removed = append(removed, r)
		}
	}

	// loop through the remaining resources and call changed on the provider
	// to see if any internal properties that have changed
	for _, r := range unchanged {
		// call changed on when not disabled
		if !r.GetDisabled() {
			p := e.providers.GetProvider(r)
			if p == nil {
				return nil, nil, nil, nil, fmt.Errorf("unable to create provider for resource Name: %s, Type: %s. Please check the provider is registered in providers.go", r.Metadata().Name, r.Metadata().Type)
			}

			c, err := p.Changed()
			if err != nil {
				return nil, nil, nil, nil, fmt.Errorf("unable to determine if resource has changed Name: %s, Type: %s", r.Metadata().Name, r.Metadata().Type)
			}

			if c {
				changed = append(changed, r)
			}
		}
	}

	return new, changed, removed, res, nil
}

// Apply the configuration and create or destroy the resources
func (e *EngineImpl) Apply(ctx context.Context, path string) (*hclconfig.Config, error) {
	return e.ApplyWithVariables(ctx, path, nil, "")
}

// ApplyWithVariables applies the current config creating the resources
func (e *EngineImpl) ApplyWithVariables(ctx context.Context, path string, vars map[string]string, variablesFile string) (*hclconfig.Config, error) {
	e.ctx = ctx

	// abs paths
	var err error
	path, err = filepath.Abs(path)
	if err != nil {
		return nil, err
	}

	e.log.Info("Creating resources from configuration", "path", path)

	if variablesFile != "" {
		variablesFile, err = filepath.Abs(variablesFile)
		if err != nil {
			return nil, err
		}
	}

	// get a diff of resources
	_, _, removed, _, err := e.Diff(path, vars, variablesFile)
	if err != nil {
		return nil, err
	}

	// load the state
	c, err := config.LoadState()
	if err != nil {
		e.log.Debug("unable to load state", "error", err)
	}

	e.config = c

	// check if we already have a default network
	_, err = c.FindResource(network.DefaultNetworkID)
	if err != nil {
		// create a new network
		n := &network.Network{
			ResourceBase: types.ResourceBase{
				Meta: types.Meta{
					ID:         network.DefaultNetworkID,
					Name:       network.DefaultNetworkName,
					Type:       network.TypeNetwork,
					Properties: map[string]interface{}{},
				},
			},
			Subnet: network.DefaultNetworkSubnet,
		}

		e.log.Debug("Creating default Network", "id", n.Meta.ID)

		p := e.providers.GetProvider(n)
		if p == nil {
			// this should never happen
			panic("Unable to find provider for Network, Nic assured me that you should never see this message. Sorry, the monkey has broken something again")
		}

		// create the network
		err := p.Create(ctx)
		if err != nil {
			n.Meta.Properties[constants.PropertyStatus] = constants.StatusFailed
		} else {
			n.Meta.Properties[constants.PropertyStatus] = constants.StatusCreated
		}

		// add the new network to the config
		e.config.AppendResource(n)

		// save the state
		config.SaveState(e.config)

		if err != nil {
			return nil, fmt.Errorf("unable to create network %s", err)
		}
	}

	// check to see we already have an image cache
	_, err = c.FindResourcesByType(cache.TypeImageCache)
	if err != nil {
		// create a new cache with the correct registries
		ca := &cache.ImageCache{
			ResourceBase: types.ResourceBase{
				Meta: types.Meta{
					Name:       "default",
					Type:       cache.TypeImageCache,
					ID:         "resource.image_cache.default",
					Properties: map[string]interface{}{},
				},
			},
			Networks: container.NetworkAttachments{
				{
					ID:   network.DefaultNetworkID,
					Name: network.DefaultNetworkName,
				},
			},
		}

		ca.AddDependency(network.DefaultNetworkID)

		e.log.Debug("Creating new Image Cache", "id", ca.Meta.ID)

		p := e.providers.GetProvider(ca)
		if p == nil {
			// this should never happen
			panic("Unable to find provider for Image Cache, Nic assured me that you should never see this message. Sorry, the monkey has broken something again")
		}

		// create the cache
		err := p.Create(ctx)
		if err != nil {
			ca.Meta.Properties[constants.PropertyStatus] = constants.StatusFailed
		} else {
			ca.Meta.Properties[constants.PropertyStatus] = constants.StatusCreated
		}

		ca.Meta.Properties[constants.PropertyStatus] = constants.StatusCreated

		// add the new cache to the config
		e.config.AppendResource(ca)

		// save the state
		config.SaveState(e.config)

		if err != nil {
			return nil, fmt.Errorf("unable to create image cache %s", err)
		}
	}

	// finally we can process and create resources
	processErr := e.readAndProcessConfig(path, vars, variablesFile, e.createCallback)

	// we need to remove any resources that are in the state but not in the config
	for _, r := range removed {
		e.log.Debug("removing resource in state but not current config", "id", r.Metadata().ID)

		p := e.providers.GetProvider(r)
		if p == nil {
			processErr = fmt.Errorf("unable to create provider for resource Name: %s, Type: %s. Please check the provider is registered in providers.go", r.Metadata().Name, r.Metadata().Type)
			continue
		}

		// call destroy
		err := p.Destroy(e.ctx, e.force)
		if err != nil {
			processErr = fmt.Errorf("unable to destroy resource Name: %s, Type: %s", r.Metadata().Name, r.Metadata().Type)
			continue
		}

		e.config.RemoveResource(r)
	}

	// save the state regardless of error
	stateErr := config.SaveState(e.config)
	if stateErr != nil {
		e.log.Info("Unable to save state", "error", stateErr)
	}

	return e.config, processErr
}

// Destroy the resources defined by the state
func (e *EngineImpl) Destroy(ctx context.Context, force bool) error {
	e.log.Info("Destroying resources", "force", force)
	e.force = force
	e.ctx = ctx

	// load the state
	c, err := config.LoadState()
	if err != nil {
		e.log.Debug("State file does not exist")
	}

	e.config = c

	// run through the graph and call the destroy callback
	// disabled resources are not included in this callback
	// image cache which is manually added by Apply process
	// should have the correct dependency graph to be
	// destroyed last
	err = e.config.Walk(e.destroyCallback, true)
	if err != nil {

		// return the process error
		return fmt.Errorf("error trying to call Destroy on provider: %s", err)
	}

	// remove the state
	return os.Remove(utils.StatePath())
}

// ResourceCount defines the number of resources in a plan
func (e *EngineImpl) ResourceCount() int {
	return e.config.ResourceCount()
}

// ResourceCountForType returns the count of resources matching the given type
func (e *EngineImpl) ResourceCountForType(t string) int {
	r, err := e.config.FindResourcesByType(t)
	if err != nil {
		return 0
	}

	return len(r)
}

// Events returns the events channels to broadcast resource lifecycle events
func (e *EngineImpl) Events() (<-chan Event, error) {
	if e.events != nil {
		return nil, errors.New("events channel already created")
	}
	e.events = make(chan Event)
	return e.events, nil
}

func (e *EngineImpl) readAndProcessConfig(path string, variables map[string]string, variablesFile string, callback hclconfig.WalkCallback) error {
	var parseError error
	var parsedConfig *hclconfig.Config

	if path == "" {
		return nil
	}

	variablesFiles := []string{}
	if variablesFile != "" {
		variablesFiles = append(variablesFiles, variablesFile)
	}

	hclParser := config.NewParser(callback, variables, variablesFiles)

	if utils.IsHCLFile(path) {
		// ParseFile processes the HCL, builds a graph of resources then calls
		// the callback for each resource in order
		//
		// We are not using the returned config as the resources are added to the
		// state on the callback
		//
		// If the callback returns an error we need to save the state and exit
		parsedConfig, parseError = hclParser.ParseFile(path)
	} else {
		// ParseFolder processes the HCL, builds a graph of resources then calls
		// the callback for each resource in order
		//
		// We are not using the returned config as the resources are added to the
		// state on the callback
		//
		// If the callback returns an error we need to save the state and exit
		parsedConfig, parseError = hclParser.ParseDirectory(path)
	}

	// process is not called for disabled resources, add manually
	err := e.appendDisabledResources(parsedConfig)
	if err != nil {
		return parseError
	}

	// destroy any resources that might have been set to disabled
	err = e.destroyDisabledResources(e.ctx, e.force)
	if err != nil {
		return err
	}

	return parseError
}

// destroyDisabledResources destroys any resrouces that were created but
// have subsequently been set to disabled
func (e *EngineImpl) destroyDisabledResources(ctx context.Context, force bool) error {
	// we need to check if we have any disabbled resroucea that are marked
	// as created, this could be because the disabled state has changed
	// these respurces should be destroyed

	for _, r := range e.config.Resources {
		if r.GetDisabled() &&
			r.Metadata().Properties[constants.PropertyStatus] == constants.StatusCreated {

			p := e.providers.GetProvider(r)
			if p == nil {
				r.Metadata().Properties[constants.PropertyStatus] = constants.StatusFailed
				return fmt.Errorf("unable to create provider for resource Name: %s, Type: %s. Please check the provider is registered in providers.go", r.Metadata().Name, r.Metadata().Type)
			}

			// call destroy
			err := p.Destroy(ctx, force)
			if err != nil {
				r.Metadata().Properties[constants.PropertyStatus] = constants.StatusFailed
				return fmt.Errorf("unable to destroy resource Name: %s, Type: %s", r.Metadata().Name, r.Metadata().Type)
			}

			r.Metadata().Properties[constants.PropertyStatus] = constants.StatusDisabled
		}
	}

	return nil
}

// appends disabled resources in the given config to the engines config
func (e *EngineImpl) appendDisabledResources(c *hclconfig.Config) error {
	if c == nil {
		return nil
	}

	for _, r := range c.Resources {
		if r.GetDisabled() {
			// if the resource already exists just set the status to disabled
			er, err := e.config.FindResource(resources.FQRNFromResource(r).String())
			if err == nil {
				er.SetDisabled(true)
				continue
			}

			// otherwise if not found the resource to the state
			err = e.config.AppendResource(r)
			if err != nil {
				return fmt.Errorf("unable to add disabled resource: %s", err)
			}
		}
	}

	return nil
}

func (e *EngineImpl) createCallback(r types.Resource) error {
	e.emitLifecycleEvent(Event{
		Resource: r,
		Status:   constants.LifecycleEventCreating,
	})
	lifecycleStatus := constants.LifecycleEventCreated
	defer func() {
		e.emitLifecycleEvent(Event{
			Resource: r,
			Status:   lifecycleStatus,
		})
	}()

	// if the context is cancelled skip
	if e.ctx.Err() != nil {
		lifecycleStatus = constants.LifecycleEventCreatedFailed
		return nil
	}

	p := e.providers.GetProvider(r)
	if p == nil {
		r.Metadata().Properties[constants.PropertyStatus] = constants.StatusFailed
		lifecycleStatus = constants.LifecycleEventCreatedFailed
		return fmt.Errorf("unable to create provider for resource Name: %s, Type: %s", r.Metadata().Name, r.Metadata().Type)
	}

	// we need to check if a resource exists in the state, if so the status
	// should take precedence as all new resources will have an empty state
	sr, err := e.config.FindResource(r.Metadata().ID)
	if err == nil {
		// set the current status to the state status
		r.Metadata().Properties[constants.PropertyStatus] = sr.Metadata().Properties[constants.PropertyStatus]

		// remove the resource, we will add the new version to the state
		err = e.config.RemoveResource(r)
		if err != nil {
			lifecycleStatus = constants.LifecycleEventCreatedFailed
			return fmt.Errorf(`unable to remove resource "%s" from state, %s`, r.Metadata().ID, err)
		}
	}

	var providerError error
	switch r.Metadata().Properties[constants.PropertyStatus] {
	case constants.StatusCreated:
		providerError = p.Refresh(e.ctx)
		if providerError != nil {
			lifecycleStatus = constants.LifecycleEventCreatedFailed
			r.Metadata().Properties[constants.PropertyStatus] = constants.StatusFailed
		}

	// Normal case for PendingUpdate is do nothing
	// PendingModification causes a resource to be
	// destroyed before created
	case constants.StatusTainted:
		fallthrough

	// Always attempt to destroy and re-create failed resources
	case constants.StatusFailed:
		providerError = p.Destroy(e.ctx, false)
		if providerError != nil {
			lifecycleStatus = constants.LifecycleEventCreatedFailed
			r.Metadata().Properties[constants.PropertyStatus] = constants.StatusFailed
		}

		fallthrough // failed resources should always attempt recreation

	default:
		lifecycleStatus = constants.LifecycleEventCreated
		r.Metadata().Properties[constants.PropertyStatus] = constants.StatusCreated
		providerError = p.Create(e.ctx)
		if providerError != nil {
			lifecycleStatus = constants.LifecycleEventCreatedFailed
			r.Metadata().Properties[constants.PropertyStatus] = constants.StatusFailed
		}
	}

	// add the resource to the state
	err = e.config.AppendResource(r)
	if err != nil {
		lifecycleStatus = constants.LifecycleEventCreatedFailed
		return fmt.Errorf(`unable add resource "%s" to state, %s`, r.Metadata().ID, err)
	}

	// did we just create a network, if so we need to attach the image cache
	// to the network and set the dependency
	if r.Metadata().Type == network.TypeNetwork && r.Metadata().Properties[constants.PropertyStatus] == constants.StatusCreated {
		// get the image cache
		ic, err := e.config.FindResource("resource.image_cache.default")
		if err == nil {
			e.log.Debug("Attaching image cache to network", "network", ic.Metadata().ID)
			ic.AddDependency(r.Metadata().ID)

			// reload the networks
			np := e.providers.GetProvider(ic)
			np.Refresh(e.ctx)
		} else {
			e.log.Error("Unable to find Image Cache", "error", err)
		}
	}

	if r.Metadata().Type == cache.TypeRegistry && r.Metadata().Properties[constants.PropertyStatus] == constants.StatusCreated {
		// get the image cache
		ic, err := e.config.FindResource("resource.image_cache.default")
		if err == nil {
			// append the registry if not all ready present and not in the default list

			foundIndex := -1
			for i, reg := range ic.(*cache.ImageCache).Registries {
				if reg.Hostname == r.(*cache.Registry).Hostname {
					foundIndex = i
					//
					break
				}
			}

			// check if the registry is already in the registry list
			// if so replace it as we may be overriting the authentication
			if foundIndex >= 0 {
				ic.(*cache.ImageCache).Registries[foundIndex] = *r.(*cache.Registry)
			} else {
				ic.(*cache.ImageCache).Registries = append(ic.(*cache.ImageCache).Registries, *r.(*cache.Registry))
			}

			e.log.Debug("Adding registy to image cache", "registry", r.(*cache.Registry).Hostname)

			// we now need to stop and restart the container to pick up the new registry changes
			np := e.providers.GetProvider(ic)

			err := np.Destroy(e.ctx, e.force)
			if err != nil {
				e.log.Error("Unable to destroy Image Cache", "error", err)
			}

			err = np.Create(e.ctx)
			if err != nil {
				e.log.Error("Unable to create Image Cache", "error", err)
			}
		} else {
			e.log.Error("Unable to find Image Cache", "error", err)
		}
	}

	return providerError
}

func (e *EngineImpl) destroyCallback(r types.Resource) error {
	e.emitLifecycleEvent(Event{
		Resource: r,
		Status:   constants.LifecycleEventDestroying,
	})
	lifecycleStatus := constants.LifecycleEventDestroyed
	defer func() {
		e.emitLifecycleEvent(Event{
			Resource: r,
			Status:   lifecycleStatus,
		})
	}()

	// if the context is cancelled skip
	if e.ctx.Err() != nil {
		return nil
	}

	fqrn := resources.FQRNFromResource(r)

	// do nothing for disabled resources
	if r.GetDisabled() {
		e.log.Info("Skipping disabled resource", "fqdn", fqrn.String())

		e.config.RemoveResource(r)
		return nil
	}

	p := e.providers.GetProvider(r)

	if p == nil {
		lifecycleStatus = constants.LifecycleEventDestroyFailed
		r.Metadata().Properties[constants.PropertyStatus] = constants.StatusFailed
		return fmt.Errorf("unable to create provider for resource Name: %s, Type: %s", r.Metadata().Name, r.Metadata().Type)
	}

	err := p.Destroy(e.ctx, e.force)
	if err != nil && !e.force {
		lifecycleStatus = constants.LifecycleEventDestroyFailed
		r.Metadata().Properties[constants.PropertyStatus] = constants.StatusFailed
		return fmt.Errorf("unable to destroy resource Name: %s, Type: %s, Error: %s", r.Metadata().Name, r.Metadata().Type, err)
	}

	// remove from the state
	e.config.RemoveResource(r)

	return nil
<<<<<<< HEAD
}

func (e *EngineImpl) emitLifecycleEvent(event Event) {
	if e.events != nil {
		e.events <- event
	}
}

// checks if a string exists in an array if not it appends and returns a new
// copy
func appendIfNotContains(existing []string, s string) []string {
	for _, v := range existing {
		if v == s {
			return existing
		}
	}

	return append(existing, s)
=======
>>>>>>> 5f662848
}<|MERGE_RESOLUTION|>--- conflicted
+++ resolved
@@ -737,25 +737,10 @@
 	e.config.RemoveResource(r)
 
 	return nil
-<<<<<<< HEAD
 }
 
 func (e *EngineImpl) emitLifecycleEvent(event Event) {
 	if e.events != nil {
 		e.events <- event
 	}
-}
-
-// checks if a string exists in an array if not it appends and returns a new
-// copy
-func appendIfNotContains(existing []string, s string) []string {
-	for _, v := range existing {
-		if v == s {
-			return existing
-		}
-	}
-
-	return append(existing, s)
-=======
->>>>>>> 5f662848
 }