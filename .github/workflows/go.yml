name: Go
on: [push]
jobs:
  build:
    env:
      GONOSUMDB: "github.com/moby/moby"
    name: Build
    runs-on: ubuntu-latest
    steps:
      - name: Set up Go 1.13
        uses: actions/setup-go@v1
        with:
<<<<<<< HEAD
          go-version: 1.13.4
=======
          go-version: 1.13.1
>>>>>>> 70580ae8
        id: go

      - name: Check out code into the Go module directory
        uses: actions/checkout@v1

      - name: Get dependencies
        run: |
          go get -v -t ./...

      - name: Unit Test
        run: |
          go test -v -race -coverprofile=coverage.txt -covermode=atomic $(go list ./... | grep -v /functional_tests)

      - name: Build
        run: |
          go build -v .

      - name: Upload Code Coverage
        uses: codecov/codecov-action@v1
        with:
          token: ${{ secrets.CODECOV_TOKEN }} #required<|MERGE_RESOLUTION|>--- conflicted
+++ resolved
@@ -10,11 +10,7 @@
       - name: Set up Go 1.13
         uses: actions/setup-go@v1
         with:
-<<<<<<< HEAD
-          go-version: 1.13.4
-=======
           go-version: 1.13.1
->>>>>>> 70580ae8
         id: go
 
       - name: Check out code into the Go module directory
